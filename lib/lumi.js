--- conflicted
+++ resolved
@@ -397,12 +397,6 @@
                 ['8.0.2007', 'lqi', LinkQuality, [], [DefaultParser]],
                 ['13.1.85', undefined, Button, ['single_press', {name: 'Button single press'}], [Button1PressParser]],
                 ['13.1.85', undefined, Button, ['double_press', {name: 'Button double press'}], [Button2PressParser]],
-<<<<<<< HEAD
-                ['13.1.85', undefined, Button, ['triple_press', {name: 'Button triple press'}], [Button3PressParser]],
-                ['13.1.85', undefined, Button, ['quadruple_press', {name: 'Button quadruple press'}], [Button4PressParser]],
-                ['13.1.85', undefined, Button, ['multiple_press', {name: 'Button multiple press'}], [ButtonMultiplePressParser]],
-=======
->>>>>>> d01c7651
                 ['13.1.85', undefined, Button, ['long_press', {name: 'Button long press'}, {valueMap: [[16, 17], [true, false]], dependsOn: ['long_timeout']}], [DefaultParser]],
                 [undefined, undefined, Timeout, ['long_timeout', {name: 'Long press timeout'}]],
                 ['8.0.2008', 'voltage', Voltage, [], [VoltageParser]],
@@ -883,11 +877,7 @@
  * Button parsers
  * https://github.com/AlexxIT/XiaomiGateway3/blob/converters/custom_components/xiaomi_gateway3/core/converters/const.py#L19
  * https://github.com/Koenkk/zigbee-herdsman-converters/blob/master/converters/fromZigbee.js#L4738
-<<<<<<< HEAD
  *
-=======
- * 
->>>>>>> d01c7651
  * BUTTON = {
  *     1: SINGLE,
  *     2: DOUBLE,
