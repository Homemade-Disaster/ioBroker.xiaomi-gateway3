'use strict';

const {isObject, isArray} = require('./tools');

/**
 * States classes mechanism provide possibility to operate ioBroker states which mapped with device properties.
 * State class allow to configure state name, properties, functions to set and get value, dependencies between state and etc.
 * Each device is described by this classes (what define device specification).
 *
 * Base `StateClass` not used as state class. It has to be extended by another class.
 * `StateClass` has several functions which can be used as default functions or been overridden by child state class.
 *
 * class StateClass {
 *     var stateName
 *         variable holds state name.
 *
 *
 *     var stateCommon
 *         variable holds object with state common definition.
 *
 *
 *     var valueMap
 *         variable (arrays of two arrays) holds mapping values (like [[1, 0], [true, false]]).
 *
 *
 *     var dependsOn
 *         variable (array) holds state names on which depends this state.
 *
 *
 *     function _update(stateName, stateCommon, options)
 *         special function which is used to initialize state class properties (used in constructor, have not to be overriden).
 *
 *         parameters:
 *             stateName    String  - Name of ioBroker state
 *             stateCommon  Object  - Changes to state defaults
 *             options      Object  - Options to configure state class ({valueMap: [any[], any[]] dependsOn: string[]})
 *
 *
 *     function setter(dev, callback, context, timers) {
 *         function accepts several parameters and used to set state value.
 *
 *         parameters:
 *             dev       String    - device object id
 *             callback  Function  - function which set state value
 *             context   Object    - key-array object {state1Name: [oldValue /valueFromState/, newValue /valueFromPayload/], state2Name: [..., ...], ...}
 *                 `newValue` is used generally to set state new value
 *                 `oldValue` is used by special states which exists only in ioBroker but not in payload (like `occupancy_timeout`)
 *             timers    Object    - key-value object of timers for setTimeout purpose (is setter use setTimeout or setInterval)
 *
 *
 *     function normalizeLeft(val)
 *         function returns state acceptable value.
 *
 *
 *     function normalizeRight(val)
 *         function returns value for gateway.
 *
 *
 *     get stateObject()
 *         function (getter) returns normalized object definition whish will be used to create state object in ioBroker.
 * }
 *
 * Each state class has to extends `StateClass` (but not other state class) and must have own name (defined in `stateName`).
 * State class should to define other properties but this is optional.
 *
 * Alse, each child class must have constructor (exactly like below)
 * constructor(...args) {
 *     super();
 *     this._update(...args);
 * }
 *
 */

/* */
class StateClass {
    stateName = undefined;
    stateCommon = {/* name, role, type, read, write, unit, min, max, states */};
    valueMap = [/* [...outer values] */undefined, /* ...[iob state values] */undefined];
    dependsOn = [];

    /**
     *
     * @param {String=} stateName - Name of ioBroker state
     * @param {Object=} stateCommon - Changes to state defaults
     * @param {{
     *         valueMap: [any[], any[]]
     *         dependsOn: string[]
     *     }=} options - Options to configure state class
     */
    _update = (stateName, stateCommon, options) => {
        const isCommonLike = obj => {
            const props = ['name', 'role', 'type', 'read', 'write', 'unit', 'min', 'max', 'states'];

            if (obj != undefined)
                return Object.getOwnPropertyNames(obj).reduce((p, c) => p || props.includes(c), false);
            else
                return false;
        };

        //case (stateName, options, )
        if (isObject(stateCommon) && !isCommonLike(stateCommon))
            options = stateCommon;

        if (isObject(stateName) && isCommonLike(stateName))
            // case (stateCommon, , )
            stateCommon = stateName;
        else if (isObject(stateName) && !isCommonLike(stateName) && stateCommon == undefined)
            // case (options, , )
            options = stateName;
        else if (stateName != undefined && typeof stateName == 'string')
            this.stateName = stateName;

        if (isObject(stateCommon) && isCommonLike(stateCommon))
            this.stateCommon = Object.assign({}, this.stateCommon, stateCommon);

        if (isObject(options) && Object.getOwnPropertyNames(options).includes('dependsOn'))
            this.dependsOn = options['dependsOn'];

        if (isObject(options) && Object.getOwnPropertyNames(options).includes('valueMap'))
            this.valueMap = options['valueMap'];
    };

    /**
     *
     * @param {*} _
     * @param {Function} cb Callback function
     * @param {Object} context All device states
     */
    setter(_, cb, context) {
        if (context[this.stateName] != undefined) {
            const [, val] = context[this.stateName] || [];

            cb(val);
        }
    }

    /**
     * Convert given value to value available in state
     *
     * @param {*} val - some value
     * @returns normalized value
     */
    normalizeLeft(val) {
        const [from, to] = this.valueMap;

        if (from == undefined || to == undefined)
            return val;

        return to[from.indexOf(val)];
    }

    /**
     * Convert state value into some mapped value
     *
     * @param {*} val state value
     * @returns some mapped value
     */
    normalizeRight(val) {
        const [to, from] = this.valueMap;

        if (from == undefined || to == undefined)
            return val;

        return to[from.indexOf(val)];
    }

    /**
     * @returns Normalized ioBroker state object
     */
    get stateObject() {
        /* */
        const {name, role = 'state', type, read, write, unit, min, max, states} = this.stateCommon;

        /* normalize type by role */
        const defineCommonType = role => {
            if (RegExp(/^(sensor|indicator|button|switch)(.?[\d\w]*)*/g).test(role))
                return 'boolean';
            else if (RegExp(/^(value|level)(.?[\d\w]*)*/g).test(role))
                return 'number';
            else
                return 'string';
        };
        const defineCommonRead = role => RegExp(/^(state|sensor|indicator|value|level|switch)(\.[\w]*)*$/g).test(role);
        const defineCommonWrite = role => RegExp(/^(state|button|level|switch)(\.[\w]*)*$/g).test(role);

        /* combine 'common' parts */
        return {
            'type': 'state',
            'native': {},
            'common': {
                name,
                role,
                type: type != undefined ? type : defineCommonType(role),
                read: read != undefined ? read : defineCommonRead(role),
                write: write != undefined ? write : defineCommonWrite(role),
                unit,
                min,
                max,
                states
            }
        };
    }
}

/* */
module.exports = {
  //Klaus START
  TiltAngle: class extends StateClass {
      stateName = 'tilt_angle';
      stateCommon = {
          name: 'Tilt angle',
          role: 'value',
          type: 'number',
          read: true,
          write: false,
          unit: '°',
      };

      constructor(...args) {
          super();
          this._update(...args);
      }
  },
  BedActivity: class extends StateClass {
      stateName = 'bed_activity';
      stateCommon = {
          name: 'Bed activity',
          role: 'value',
          type: 'number',
          read: true,
          write: false,
      };

      constructor(...args) {
          super();
          this._update(...args);
      }
  },
  IsVibration: class extends StateClass {
      stateName = 'isvibration';
      stateCommon = {
          name: 'Is vibration',
          role: 'indicator.vibration',
          type: 'boolean',
          read: true,
          write: false,
      };
      valueMap = [[0, 1], [false, true]];

      /* */
      constructor(...args) {
          super();
          this._update(...args);
      }

      /* */
      setter(dev, cb, context, timers) {
          if (context[this.stateName] != undefined) {
              const [, val] = context[this.stateName] || [];

              const t = `${dev}.${this.stateName}`;

              if (val) {
                  if (timers[t]) {
                      clearTimeout(timers[t]);
                      delete timers[t];
                  }

                  if (!timers[t]) {
                      timers[t] = setTimeout(() => {
                          cb(false);
                      }, 500);
                  }
              }
              cb(val);
          }
      }
    },
    Drop: class extends StateClass {
      stateName = 'drop';
      stateCommon = {
          name: 'Drop',
          role: 'indicator.vibration',
          type: 'boolean',
          read: true,
          write: false,
      };
      valueMap = [[0, 1], [false, true]];

      /* */
      constructor(...args) {
          super();
          this._update(...args);
      }

      /* */
      setter(dev, cb, context, timers) {
          if (context[this.stateName] != undefined) {
              const [, val] = context[this.stateName] || [];

              const t = `${dev}.${this.stateName}`;

              if (val) {
                  if (timers[t]) {
                      clearTimeout(timers[t]);
                      delete timers[t];
                  }

                  if (!timers[t]) {
                      timers[t] = setTimeout(() => {
                          cb(false);
                      }, 500);
                  }
              }
              cb(val);
          }
      }
    },
    IsMotion: class extends StateClass {
      stateName = 'ismotion';
      stateCommon = {
          name: 'Is motion',
          role: 'indicator.motion',
          type: 'boolean',
          read: true,
          write: false,
      };
      valueMap = [[0, 1], [false, true]];

      /* */
      constructor(...args) {
          super();
          this._update(...args);
      }

      /* */
      setter(dev, cb, context, timers) {
          if (context[this.stateName] != undefined) {
              const [, val] = context[this.stateName] || [];

              const t = `${dev}.${this.stateName}`;

              if (val) {
                  if (timers[t]) {
                      clearTimeout(timers[t]);
                      delete timers[t];
                  }

                  if (!timers[t]) {
                      timers[t] = setTimeout(() => {
                          cb(false);
                      }, 500);
                  }
              }
              cb(val);
          }
      }
    },
    //Klaus END
    Alarm: class extends StateClass {
        stateName = 'alarm';
        stateCommon = {
            name: 'Alarm',
            role: 'sensor.alarm'
        };
        valueMap = [[0, 1], [false, true]];

        /* */
        constructor(...args) {
            super();
            this._update(...args);
        }
    },
    Available: class extends StateClass {
        stateName = 'available';
        stateCommon = {
            name: 'Available',
            role: 'state',
            type: 'boolean',
            read: true,
            write: false,
        };
        valueMap = [[0, 1], [false, true]];

        /* Constructor is removed to prevent state definition changes */
    },
    Battery: class extends StateClass {
        stateName = 'battery';
        stateCommon = {
            name: 'Battery percent',
            role: 'value.battery',
            unit: '%',
            min: 0,
            max: 100
        };

        /* */
        constructor(...args) {
            super();
            this._update(...args);
        }
    },
    Brightness: class extends StateClass {
        stateName = 'brightness';
        stateCommon = {
            name: 'Light brightness',
            role: 'value.brightness',
            unit: 'lux'
        };

        /* */
        constructor(...args) {
            super();
            this._update(...args);
        }
    },
    Button: class extends StateClass {
        stateName = 'button_press';
        stateCommon = {
            name: 'Button press',
            role: 'button.press',
            read: true,
            write: false
        };
        valueMap = [[1], [true]];
        dependsOn = ['press_timeout'];

        /* */
        constructor(...args) {
            super();
            this._update(...args);
        }

        /* */
        setter(dev, cb, context, timers) {
            const [, val] = context[this.stateName] || [];
            const [pt] = context[this.dependsOn[0]] || [];

            const t = `${dev}.${this.stateName}`;

            if (val) {
                if (timers[t]) {
                    clearTimeout(timers[t]);
                    delete timers[t];
                }

                if (!timers[t]) {
                    const timeout = (pt != undefined && pt != 0) ? pt : 1;
<<<<<<< HEAD

=======
                    
>>>>>>> d01c7651
                    if (pt !== -1) {
                        timers[t] = setTimeout(() => {
                            cb(false);
                        }, timeout*1000);
                    }
                }
            } else {
                if (timers[t]) {
                    clearTimeout(timers[t]);
                    delete timers[t];
                }
            }

            cb(val);
        }
    },
    Channel: class extends StateClass {
        stateName = 'channel_1';
        stateCommon = {
            name: 'Chanel 1 switch',
            role: 'switch'
        };

        /* */
        constructor(...args) {
            super();
            this._update(...args);
        }
    },
    ColorTemperature: class extends StateClass {
        stateName = 'color_temperature';
        stateCommon = {
            name: 'Color temperature',
            role: 'level.color.temperature',
            unit: 'K',
            min: 2200,
            max: 6500
        };

        /* */
        constructor(...args) {
            super();
            this._update(...args);
        }
    },
    Conductivity: class extends StateClass { // BLE eid == 0x1009
        stateName = 'conductivity';
        stateCommon = {
            name: 'Soil EC',
            role: 'value',
            unit: 'us/cm',
            min: 0,
            max: 5000
        };

        /* */
        constructor(...args) {
            super();
            this._update(...args);
        }
    },
    Contact: class extends StateClass {
        stateName = 'contact';
        stateCommon = {
            name: 'Contact',
            role: 'sensor.door'
        };
        valueMap = [[0, 1], [true, false]];

        /* */
        constructor(...args) {
            super();
            this._update(...args);
        }
    },
    CurtainLevel: class extends StateClass {
        stateName = 'curtain_level';
        stateCommon = {
            name: 'Curtain level',
            role: 'level.curtain',
            unit: '%',
            min: 0,
            max: 100
        };

        /* */
        constructor(...args) {
            super();
            this._update(...args);
        }
    },
    CurtainMotor: class extends StateClass {
        stateName = 'motor_action';
        stateCommon = {
            name: 'Motor action',
            role: 'state',
            type: 'number',
            states: {0: 'close', 1: 'open', 2: 'stop'}
        };

        /* */
        constructor(...args) {
            super();
            this._update(...args);
        }
    },
    Formaldehyde: class extends StateClass { // BLE eid == 0x1010
        stateName = 'formaldehyde';
        stateCommon = {
            name: 'Formaldehyde concentration',
            role: 'value',
            unit: 'mg/m3'
        };

        /* */
        constructor(...args) {
            super();
            this._update(...args);
        }
    },
    Humidity: class extends StateClass {
        stateName = 'humidity';
        stateCommon = {
            name: 'Humidity',
            role: 'value.humidity',
            unit: '%',
            min: 0,
            max: 100
        };

        /* */
        constructor(...args) {
            super();
            this._update(...args);
        }
    },
    IdleTime: class extends StateClass { // BLE eid == 0x1017
        stateName = 'idle_time';
        stateCommon = {
            name: 'Duration',
            role: 'value',
            unit: 'seconds'
        };

        /* */
        constructor(...args) {
            super();
            this._update(...args);
        }
    },
    Illuminance: class extends StateClass {
        stateName = 'illuminance';
        stateCommon = {
            name: 'Illuminance',
            role: 'value.brightness',
            unit: 'lux'
        };

        /* */
        constructor(...args) {
            super();
            this._update(...args);
        }
    },
    Light: class extends StateClass { // BLE eid == 0x1007, 0x1018, 0x0F
        stateName = 'light';
        stateCommon = {
            name: 'Light',
            role: 'sensor.light'
        };
        valueMap = [[0, 1], [false, true]];

        /* */
        constructor(...args) {
            super();
            this._update(...args);
        }
    },
    LinkQuality: class extends StateClass { //rssi
        stateName = 'link_quality';
        stateCommon = {
            name: 'Link quality',
            role: 'level',
            write: false,
            min: 0,
            max: 255
        };

        /* */
        constructor(...args) {
            super();
            this._update(...args);
        }
    },
    LoadPower: class extends StateClass {
        stateName = 'load_power';
        stateCommon = {
            name: 'Load power',
            role: 'value.power',
            unit: 'W'
        };

        /* */
        constructor(...args) {
            super();
            this._update(...args);
        }
    },
    LoadVoltage: class extends StateClass {
        stateName = 'load_voltage';
        stateCommon = {
            name: 'Load voltage',
            role: 'value.voltage',
            unit: 'V'
        };

        /* */
        constructor(...args) {
            super();
            this._update(...args);
        }
    },
    LockState: class extends StateClass {
        stateName = 'lock_state';
        stateCommon = {
            name: 'Lock state',
            role: 'sensor.lock'
        };

        /* */
        constructor(...args) {
            super();
            this._update(...args);
        }
    },
    Moisture: class extends StateClass { // BLE eid == 0x1008
        stateName = 'moisture';
        stateCommon = {
            name: 'Humidity percentage',
            role: 'value',
            unit: '%',
            min: 0,
            max: 100
        };

        /* */
        constructor(...args) {
            super();
            this._update(...args);
        }
    },
    NoMotion: class extends StateClass {
        stateName = 'no_motion';
        stateCommon = {
            name: 'Time from last motion',
            role: 'state',
            read: true,
            write: false,
            type: 'number',
            unit: 'seconds'
        };
        dependsOn = ['occupancy', 'occupancy_timeout'];

        /* */
        constructor(...args) {
            super();
            this._update(...args);
        }

        /* */
        setter(dev, cb, context, timers) {
            const [, val] = context[this.dependsOn[0]] || [];
            const [ot] = context[this.dependsOn[1]] || [];

            const t = `${dev}.${this.stateName}`;

            if (val) {
                if (timers[t]) {
                    clearInterval(timers[t]);
                    delete timers[t];
                }

                if (!timers[t]) {
                    const timeout = (ot != undefined && ot != 0) ? ot : 60;
                    let counter = timeout;

                    timers[t] = setInterval(() => {
                        cb(counter);
                        if (counter > 1800) {
                            clearInterval(timers[t]);
                            delete timers[t];
                        }
                        counter += timeout;
                    }, timeout*1000);
                }

                cb(0);
            }
        }
    },
    Occupancy: class extends StateClass {
        stateName = 'occupancy';
        stateCommon = {
            name: 'Occupancy',
            role: 'sensor.motion'
        };
        valueMap = [[0, 1], [false, true]];
        dependsOn = ['occupancy', 'occupancy_timeout'];

        /* */
        constructor(...args) {
            super();
            this._update(...args);
        }

        /* */
        setter(dev, cb, context, timers) {
            const [, val] = context[this.dependsOn[0]] || [];
            const [ot] = context[this.dependsOn[1]] || [];

            const t = `${dev}.${this.stateName}`;

            if (val) {
                if (timers[t]) {
                    clearTimeout(timers[t]);
                    delete timers[t];
                }

                if (!timers[t]) {
                    const timeout = (ot != undefined && ot != 0) ? ot : 60;

                    timers[t] = setTimeout(() => {
                        cb(false);
                    }, timeout*1000);
                }
            }
            cb(val);
        };
    },
    Power: class extends StateClass { // BLE eid == 0x1005 (same as switch)
        stateName = 'power';
        stateCommon = {
            name: 'Power state',
            role: 'switch'
        };
        valueMap = [[0, 1], [false, true]];

        /* */
        constructor(...args) {
            super();
            this._update(...args);
        }
    },
    Pressure: class extends StateClass {
        stateName = 'pressure';
        stateCommon = {
            name: 'Pressure',
            role: 'value.pressure',
            unit: 'hPa',
            min: 0,
            max: 10000
        };

        /* */
        constructor(...args) {
            super();
            this._update(...args);
        }
    },
    Remaining: class extends StateClass { // BLE eid == 0x1013
        stateName = 'remaining';
        stateCommon = {
            name: 'Remaining percentage',
            role: 'value',
            unit: '%',
            min: 0,
            max: 100
        };

        /* */
        constructor(...args) {
            super();
            this._update(...args);
        }
    },
    RunState: class extends StateClass {
        stateName = 'run_state';
        stateCommon = {
            name: 'Run state',
            role: 'state',
            write: false,
            type: 'string'
        };
        valueMap = [[0, 1, 2], ['closing', 'opening', 'stop']];

        /* */
        constructor(...args) {
            super();
            this._update(...args);
        }
    },
    Switch: class extends StateClass {
        stateName = 'switch';
        stateCommon = {
            name: 'Switch state',
            role: 'switch'
        };
        valueMap = [[0, 1], [false, true]];

        /* */
        constructor(...args) {
            super();
            this._update(...args);
        }
    },
    Temperature: class extends StateClass {
        stateName = 'temperature';
        stateCommon = {
            name: 'Temperature',
            role: 'value.temperature',
            unit: '°C'
        };

        /* */
        constructor(...args) {
            super();
            this._update(...args);
        }
    },
    Timeout: class extends StateClass {
        stateName = 'timeout';
        stateCommon = {
            name: 'timeout',
            role: 'state',
            type: 'number',
            unit: 'seconds'
        };

        /* */
        constructor(...args) {
            super();
            this._update(...args);
        }
    },
    Voltage: class extends StateClass {
        stateName = 'voltage';
        stateCommon = {
            name: 'Battery voltage',
            role: 'value.voltage',
            unit: 'V'
        };

        /* */
        constructor(...args) {
            super();
            this._update(...args);
        }
    },

    /* Optional common state classes */
    DebugOutput: class extends StateClass {
        stateName = 'debug_output';
        stateCommon = {
            role: 'state',
            name: 'Debug output',
            type: 'string',
            read: true,
            write: false
        };
        dependsOn = ['debug_output'];

        /* Constructor is removed to prevent state definition changes */

        /* */
        setter(dev, cb, context) {
            const [oldVal, newVal] = context[this.dependsOn[0]] || [];

            const debugOutputOldVal = JSON.parse(oldVal || '{}');
            const debugOutputNewVal = JSON.parse(newVal || '{}');

            const debugOutputPayloadVal = Object.assign({}, debugOutputNewVal, debugOutputOldVal);

            Object.keys(debugOutputNewVal)
                .filter(key => isArray(debugOutputPayloadVal[key] || []) && isArray(debugOutputNewVal[key]))
                .forEach(key => {
                    debugOutputPayloadVal[key] = [...new Set((debugOutputPayloadVal[key] || []).concat(debugOutputNewVal[key] || []))]
                        .sort((a, b) => String(a).localeCompare(String(b), 'en-US-u-kn-true'));
                });

            cb(JSON.stringify(debugOutputPayloadVal));
        }
    },
    MessagesStat: class extends StateClass {
        stateName = 'messages_stat';
        stateCommon = {
            role: 'state',
            name: 'Messages statistic',
            type: 'string',
            read: true,
            write: false
        };

        /* Constructor is removed to prevent state definition changes */
    },
};<|MERGE_RESOLUTION|>--- conflicted
+++ resolved
@@ -446,11 +446,7 @@
 
                 if (!timers[t]) {
                     const timeout = (pt != undefined && pt != 0) ? pt : 1;
-<<<<<<< HEAD
-
-=======
                     
->>>>>>> d01c7651
                     if (pt !== -1) {
                         timers[t] = setTimeout(() => {
                             cb(false);
